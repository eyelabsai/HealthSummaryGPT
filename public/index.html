<!DOCTYPE html>
<html lang="en">
<head>
    <meta charset="UTF-8">
    <meta name="viewport" content="width=device-width, initial-scale=1.0">
    <title>OpenCare</title>
  <style>
        :root {
            --background: #f8f9fa;
            --card-bg: #ffffff;
            --text-primary: #212529;
            --text-secondary: #6c757d;
            --border-color: #dee2e6;
            --accent-gradient: linear-gradient(135deg, #667eea 0%, #764ba2 100%);
        }

        [data-theme="dark"] {
            --background: #1a202c;
            --card-bg: #2d3748;
            --text-primary: #f7fafc;
            --text-secondary: #a0aec0;
            --border-color: #4a5568;
        }
    body {
            font-family: -apple-system, BlinkMacSystemFont, 'Segoe UI', Roboto, Helvetica, Arial, sans-serif;
            background-color: var(--background);
            margin: 0;
            padding: 2rem;
            color: var(--text-primary);
        }
        .container {
            max-width: 1300px;
            margin: 0 auto;
        }
        .header {
            text-align: center;
            margin-bottom: 3rem;
        }
        .header h1 {
            font-size: 2.5rem;
            font-weight: 700;
        }
        .stats {
            display: grid;
            grid-template-columns: repeat(auto-fit, minmax(200px, 1fr));
            gap: 1.5rem;
            margin-bottom: 2rem;
        }
        .stat-card {
            background: var(--card-bg);
            border-radius: 12px;
            padding: 1.5rem;
            text-align: center;
            box-shadow: 0 4px 12px rgba(0,0,0,0.05);
        }
        .stat-number {
            font-size: 2.5rem;
            font-weight: 700;
            background: var(--accent-gradient);
            -webkit-background-clip: text;
            -webkit-text-fill-color: transparent;
        }
        .stat-label {
            font-size: 0.9rem;
            color: var(--text-secondary);
            font-weight: 500;
        }
        .dashboard {
            display: grid;
            grid-template-columns: 2fr 1fr;
            gap: 2rem;
            align-items: start;
        }
        .main-content {
            display: flex;
            flex-direction: column;
            gap: 2rem;
        }
        .card {
            background: var(--card-bg);
            border-radius: 12px;
            padding: 2rem;
            box-shadow: 0 4px 12px rgba(0,0,0,0.05);
        }
        .card h2 {
            font-size: 1.5rem;
            margin-bottom: 1.5rem;
            color: var(--text-primary);
            border-bottom: 1px solid var(--border-color);
            padding-bottom: 1rem;
        }
        .filters {
            display: flex;
            gap: 1rem;
            margin-bottom: 1.5rem;
        }
        .filter-select {
      padding: 0.5rem 1rem;
            border: 1px solid var(--border-color);
            border-radius: 8px;
            background: var(--card-bg);
            color: var(--text-primary);
            font-size: 0.9rem;
    }
        .visit-item,         .medication-item {
            padding: 1rem 0;
            border-bottom: 1px solid #e9ecef;
            cursor: pointer;
            transition: background-color 0.2s ease;
            position: relative;
        }
        
        /* Medication History Styles */
        .inactive-med {
            background-color: #f8f9fa !important;
            border-left: 4px solid #6c757d;
        }
        
        .inactive-med:hover {
            background-color: #e9ecef !important;
        }
        
        .medication-history-info {
            padding: 1rem;
            background-color: #ffffff;
            border-radius: 8px;
            margin-top: 0.5rem;
        }
        
        .history-timeline {
            display: grid;
            grid-template-columns: repeat(auto-fit, minmax(200px, 1fr));
            gap: 1rem;
            margin-bottom: 1rem;
        }
        
        .history-item {
            padding: 0.5rem;
            background-color: #f8f9fa;
            border-radius: 4px;
            font-size: 0.9rem;
        }
        
        .history-item strong {
            color: #495057;
        }
        
        /* Medication History Condensed Styles */
        .medication-history-condensed {
            padding: 0.75rem;
            background-color: var(--card-bg);
            border-radius: 6px;
            margin-top: 0.5rem;
        }
        
        .history-summary {
            font-size: 0.9rem;
            color: var(--text-secondary);
            line-height: 1.4;
            font-family: inherit;
        }
        .visit-item:last-child, .medication-item:last-child {
            border-bottom: none;
        }
        .visit-item:hover {
            background-color: rgba(255, 255, 255, 0.05);
        }
        
        [data-theme="light"] .visit-item:hover {
            background-color: #f8f9fa;
        }
        
        /* Hover-to-delete styles for both visits and medications */
        .visit-item .delete-btn, .medication-item .delete-med-btn {
            position: absolute;
            right: -8px;
            top: 50%;
            transform: translateY(-50%);
            background: #ff6b6b;
            color: white;
            border: none;
            border-radius: 50%;
            width: 24px;
            height: 24px;
            font-size: 12px;
            cursor: pointer;
            opacity: 0;
            transition: opacity 0.2s ease, background 0.2s ease;
            display: flex;
            align-items: center;
            justify-content: center;
            font-weight: bold;
            z-index: 10;
        }
        .visit-item:hover .delete-btn, .medication-item:hover .delete-med-btn {
            opacity: 1;
        }
        .visit-item .delete-btn:hover, .medication-item .delete-med-btn:hover {
            background: #ff5252;
        }
        .visit-item .visit-content, .medication-item .med-content {
            padding-right: 30px;
        }
        .item-header {
            font-weight: 600;
            margin-bottom: 0.25rem;
        }
        .item-meta {
            font-size: 0.85rem;
            color: var(--text-secondary);
            margin-bottom: 0.5rem;
        }
        .item-summary {
            font-size: 0.95rem;
            line-height: 1.5;
    }
        .empty-state {
            text-align: center;
            padding: 3rem;
            color: var(--text-secondary);
      font-style: italic;
        }
        .new-visit-card {
            text-align: center;
        }
        .new-visit-btn {
            background: var(--accent-gradient);
            color: white;
            border: none;
            padding: 1rem 2.5rem;
            border-radius: 8px;
            font-size: 1.1rem;
            font-weight: 600;
            cursor: pointer;
            text-decoration: none;
            transition: transform 0.2s ease, box-shadow 0.2s ease;
            display: inline-block;
        }
        .new-visit-btn:hover {
            transform: translateY(-2px);
            box-shadow: 0 10px 20px rgba(0,0,0,0.1);
        }
        @media (max-width: 992px) {
            .dashboard {
                grid-template-columns: 1fr;
            }
    }
        
        /* Enhanced medication display styles */
        .medication-item {
            padding: 1.5rem 40px 1.5rem 0;
            border-bottom: 1px solid #e9ecef;
            position: relative;
        }
        .medication-item:last-child {
            border-bottom: none;
        }
        .med-name {
            font-weight: 700;
            font-size: 1.1rem;
            color: var(--text-primary);
            margin-bottom: 0.5rem;
        }
        .med-details {
            display: grid;
            grid-template-columns: repeat(auto-fit, minmax(200px, 1fr));
            gap: 0.75rem;
            margin-bottom: 0.75rem;
        }
        .med-detail-item {
            display: flex;
            align-items: center;
            gap: 0.5rem;
        }
        .med-detail-label {
            font-size: 0.8rem;
            font-weight: 600;
            color: var(--text-secondary);
            text-transform: uppercase;
            letter-spacing: 0.5px;
            min-width: 60px;
        }
        .med-detail-value {
            font-size: 0.9rem;
            color: var(--text-primary);
            font-weight: 500;
        }
        .med-instructions {
            background: #f8f9fa;
            border-left: 3px solid #667eea;
            padding: 0.75rem;
            border-radius: 0 6px 6px 0;
            margin-top: 0.75rem;
        }
        .med-instructions-label {
            font-size: 0.8rem;
            font-weight: 600;
            color: var(--text-secondary);
            text-transform: uppercase;
            letter-spacing: 0.5px;
            margin-bottom: 0.25rem;
        }
        .med-instructions-text {
            font-size: 0.9rem;
            line-height: 1.4;
            color: var(--text-primary);
        }
        /* Health Assistant Styles */
        .health-assistant-card {
            background: var(--card-bg);
            border-radius: 12px;
            box-shadow: 0 4px 12px rgba(0,0,0,0.05);
            overflow: hidden;
        }
        .health-assistant-header {
            background: var(--accent-gradient);
            color: white;
            padding: 1.5rem 2rem;
            display: flex;
            align-items: center;
            gap: 1rem;
        }
        .health-assistant-header h2 {
            margin: 0;
            font-size: 1.5rem;
            font-weight: 700;
        }
        .health-assistant-icon {
            font-size: 1.8rem;
            opacity: 0.9;
        }
        .health-assistant-chat {
            height: 400px;
            overflow-y: auto;
            padding: 1.5rem;
            background: var(--background);
            border-bottom: 1px solid var(--border-color);
<<<<<<< HEAD
        }
        [data-theme="dark"] .health-assistant-chat {
            background: #2d3748;
            border-bottom: 1px solid #4a5568;
=======
>>>>>>> c34c9ba1
        }
        .chat-message {
            margin-bottom: 1.5rem;
            display: flex;
            gap: 1rem;
            align-items: flex-start;
        }
        .chat-message.user {
            flex-direction: row-reverse;
        }
        .chat-avatar {
            width: 32px;
            height: 32px;
            border-radius: 50%;
            display: flex;
            align-items: center;
            justify-content: center;
            font-weight: 600;
            font-size: 0.9rem;
            flex-shrink: 0;
        }
        .chat-avatar.user {
            background: var(--accent-gradient);
            color: white;
        }
        .chat-avatar.assistant {
            background: #667eea;
            color: white;
        }
        .chat-content {
            background: var(--card-bg);
            padding: 1rem 1.5rem;
            border-radius: 12px;
            box-shadow: 0 2px 8px rgba(0,0,0,0.05);
            max-width: 80%;
            line-height: 1.6;
<<<<<<< HEAD
            color: #2d3748;
        }
        [data-theme="dark"] .chat-content {
            background: #4a5568;
            color: #e2e8f0;
            box-shadow: 0 2px 8px rgba(0,0,0,0.3);
=======
            color: var(--text-primary);
>>>>>>> c34c9ba1
        }
        .chat-message.user .chat-content {
            background: var(--accent-gradient);
            color: white;
        }
        .chat-input-container {
            padding: 1.5rem;
            background: var(--card-bg);
<<<<<<< HEAD
        }
        [data-theme="dark"] .chat-input-container {
            background: #2d3748;
=======
>>>>>>> c34c9ba1
        }
        .chat-input-form {
            display: flex;
            gap: 1rem;
            align-items: flex-end;
        }
        .chat-input {
            flex: 1;
            border: 2px solid var(--border-color);
            border-radius: 12px;
            padding: 1rem 1.5rem;
            font-size: 1rem;
            resize: none;
            min-height: 60px;
            max-height: 120px;
            font-family: inherit;
            transition: border-color 0.2s ease;
<<<<<<< HEAD
            background: white;
            color: #2d3748;
        }
        [data-theme="dark"] .chat-input {
            background: #4a5568;
            color: #e2e8f0;
            border: 2px solid #4a5568;
=======
            background: var(--card-bg);
            color: var(--text-primary);
>>>>>>> c34c9ba1
        }
        .chat-input:focus {
            outline: none;
            border-color: #667eea;
            background: var(--card-bg);
            color: var(--text-primary);
<<<<<<< HEAD
        }
        [data-theme="dark"] .chat-input:focus {
            border-color: #667eea;
=======
>>>>>>> c34c9ba1
        }
        .chat-send-btn {
            background: var(--accent-gradient);
            color: white;
            border: none;
            border-radius: 12px;
            padding: 1rem 2rem;
            font-size: 1rem;
            font-weight: 600;
            cursor: pointer;
            transition: transform 0.2s ease, box-shadow 0.2s ease;
            min-width: 100px;
        }
        .chat-send-btn:hover {
            transform: translateY(-1px);
            box-shadow: 0 4px 12px rgba(102,126,234,0.3);
        }
        .chat-send-btn:disabled {
            opacity: 0.6;
            cursor: not-allowed;
            transform: none;
        }
        .chat-placeholder {
            text-align: center;
            color: var(--text-secondary);
            font-style: italic;
            padding: 2rem;
        }
<<<<<<< HEAD
        [data-theme="dark"] .chat-input::placeholder {
            color: #a0aec0;
=======
        
        [data-theme="dark"] .chat-input::placeholder {
            color: var(--text-secondary);
>>>>>>> c34c9ba1
        }
        .typing-indicator {
            display: flex;
            gap: 0.5rem;
            align-items: center;
            color: var(--text-secondary);
            font-style: italic;
        }
        .typing-dots {
            display: flex;
            gap: 0.2rem;
        }
        .typing-dot {
            width: 6px;
            height: 6px;
            border-radius: 50%;
            background: var(--text-secondary);
            animation: typing 1.4s infinite ease-in-out;
        }
        .typing-dot:nth-child(1) { animation-delay: -0.32s; }
        .typing-dot:nth-child(2) { animation-delay: -0.16s; }
        @keyframes typing {
            0%, 80%, 100% { transform: scale(0.8); opacity: 0.5; }
            40% { transform: scale(1); opacity: 1; }
        }
        /* Collapsible medication styles */
        .collapsible-med .medication-item {
          background: #f8fafd;
          border-radius: 10px;
          margin-bottom: 1.5rem;
          box-shadow: 0 2px 8px rgba(102,126,234,0.06);
          padding: 1.2rem 1.2rem 0.7rem 1.2rem;
          border: 1px solid #e3e8f0;
          position: relative;
        }
        .collapsible-med .med-header {
          display: flex;
          align-items: center;
          cursor: pointer;
          font-weight: 600;
          font-size: 1.08rem;
          gap: 0.7rem;
          padding: 0.3rem 0;
          transition: background 0.15s;
          border-radius: 6px;
          margin-bottom: 0.5rem;
        }
        .collapsible-med .med-header:hover {
          background: rgba(255, 255, 255, 0.05);
        }
        
        [data-theme="light"] .collapsible-med .med-header:hover {
          background: #f1f5fa;
        }
        .collapsible-med .chevron {
          display: inline-block;
          width: 22px;
          height: 22px;
          font-size: 1.3rem;
          color: #667eea;
          line-height: 1;
          transition: none;
          flex-shrink: 0;
        }
        .collapsible-med .chevron.open {
          /* No rotation, just swap character */
        }
        .collapsible-med .med-name {
          font-weight: 700;
          font-size: 1.08rem;
          color: var(--text-primary);
          flex: 1;
        }
        .collapsible-med .med-start-date {
          font-size: 0.93rem;
          color: var(--text-secondary);
          margin-left: 0.5rem;
          font-weight: 400;
        }
        .collapsible-med .med-details {
          display: block;
          margin-bottom: 1rem;
          padding: 0.5rem 0;
        }
        .collapsible-med .med-detail-item {
          display: flex;
          align-items: flex-start;
          gap: 1rem;
          margin-bottom: 0.8rem;
          padding: 0.4rem 0;
        }
        .collapsible-med .med-detail-label {
          font-size: 0.9rem;
          font-weight: 600;
          color: #7b8794;
          text-transform: uppercase;
          letter-spacing: 0.5px;
          min-width: 90px;
          flex-shrink: 0;
        }
        .collapsible-med .med-detail-value {
          font-size: 1rem;
          color: var(--text-primary);
          font-weight: 500;
          word-wrap: break-word;
          flex: 1;
        }
        .collapsible-med .med-instructions {
          background: rgba(255, 255, 255, 0.05);
          border-left: 3px solid #667eea;
          padding: 0.85rem 1rem;
          border-radius: 0 8px 8px 0;
          margin-top: 0.7rem;
          margin-bottom: 0.7rem;
          clear: both;
        }
        
        [data-theme="light"] .collapsible-med .med-instructions {
          background: #f8f9fa;
        }
        .collapsible-med .med-instructions-label {
          font-size: 0.85rem;
          font-weight: 700;
          color: #7b8794;
          text-transform: uppercase;
          letter-spacing: 0.5px;
          margin-bottom: 0.4rem;
          display: block;
        }
        .collapsible-med .med-instructions-text {
          font-size: 0.95rem;
          line-height: 1.5;
          color: var(--text-primary);
          word-wrap: break-word;
        }
        .collapsible-med .med-details-content {
          margin-top: 0.5rem;
          margin-bottom: 0.5rem;
          max-height: 1000px;
          overflow: hidden;
          transition: max-height 0.3s cubic-bezier(0.4,0,0.2,1);
          padding-left: 0;
          border-left: none;
        }
        .collapsible-med .med-details-content.closed {
          max-height: 0;
          padding: 0;
          margin: 0;
        }
        @media (max-width: 768px) {
          .collapsible-med .med-detail-item {
            flex-direction: column;
            gap: 0.3rem;
            margin-bottom: 1rem;
          }
          .collapsible-med .med-detail-label {
            min-width: auto;
            font-size: 0.85rem;
            margin-bottom: 0.2rem;
          }
          .collapsible-med .med-detail-value {
            font-size: 0.95rem;
            margin-left: 0;
          }
        }

        /* Medication Timeline Styles */
        .medication-timeline {
          margin-top: 1rem;
          padding: 1rem;
          background: linear-gradient(135deg, #f8f9fa 0%, #e3f2fd 100%);
          border-radius: 8px;
          border-left: 4px solid #2196f3;
        }

        [data-theme="dark"] .medication-timeline {
          background: linear-gradient(135deg, rgba(33, 150, 243, 0.1) 0%, rgba(33, 150, 243, 0.05) 100%);
        }

        .timeline-header {
          display: flex;
          justify-content: space-between;
          align-items: center;
          margin-bottom: 1rem;
        }

        .timeline-title {
          font-size: 1rem;
          font-weight: 600;
          color: var(--text-primary);
          margin: 0;
        }

        .timeline-progress {
          flex: 1;
          margin: 0 1rem;
        }

        .progress-bar {
          width: 100%;
          height: 8px;
          background: #e0e0e0;
          border-radius: 4px;
          overflow: hidden;
        }

        [data-theme="dark"] .progress-bar {
          background: #4a5568;
        }

        .progress-fill {
          height: 100%;
          background: linear-gradient(90deg, #4caf50 0%, #2196f3 100%);
          transition: width 0.3s ease;
        }

        .progress-text {
          font-size: 0.85rem;
          color: var(--text-secondary);
          font-weight: 500;
        }

        .current-status {
          margin: 1rem 0;
          padding: 0.8rem;
          border-radius: 6px;
          font-weight: 500;
          font-size: 0.9rem;
        }

        .current-status.active {
          background: rgba(76, 175, 80, 0.1);
          color: #2e7d32;
          border: 1px solid rgba(76, 175, 80, 0.3);
        }

        .current-status.not-started {
          background: rgba(255, 193, 7, 0.1);
          color: #f57c00;
          border: 1px solid rgba(255, 193, 7, 0.3);
        }

        .current-status.completed {
          background: rgba(96, 125, 139, 0.1);
          color: #455a64;
          border: 1px solid rgba(96, 125, 139, 0.3);
        }

        [data-theme="dark"] .current-status.active {
          color: #4caf50;
          background: rgba(76, 175, 80, 0.15);
        }

        [data-theme="dark"] .current-status.not-started {
          color: #ffc107;
          background: rgba(255, 193, 7, 0.15);
        }

        [data-theme="dark"] .current-status.completed {
          color: #90a4ae;
          background: rgba(96, 125, 139, 0.15);
        }

        .timeline-phases {
          display: flex;
          gap: 0.5rem;
          flex-wrap: wrap;
          margin-top: 1rem;
        }

        .phase-item {
          padding: 0.6rem 0.8rem;
          border-radius: 6px;
          font-size: 0.8rem;
          font-weight: 500;
          border: 2px solid transparent;
          min-width: 120px;
          text-align: center;
        }

        .phase-item.active {
          background: #4caf50;
          color: white;
          border-color: #45a049;
        }

        .phase-item.completed {
          background: #e8f5e8;
          color: #2e7d32;
          border-color: #c8e6c9;
        }

        .phase-item.upcoming {
          background: #f5f5f5;
          color: #666;
          border-color: #e0e0e0;
        }

        [data-theme="dark"] .phase-item.completed {
          background: rgba(76, 175, 80, 0.2);
          color: #4caf50;
          border-color: rgba(76, 175, 80, 0.3);
        }

        [data-theme="dark"] .phase-item.upcoming {
          background: rgba(255, 255, 255, 0.05);
          color: var(--text-secondary);
          border-color: var(--border-color);
        }

        .phase-number {
          font-weight: 700;
          margin-bottom: 0.2rem;
        }

        .phase-instruction {
          font-size: 0.75rem;
          margin-bottom: 0.2rem;
        }

        .phase-dates {
          font-size: 0.7rem;
          opacity: 0.8;
        }

        .days-remaining {
          font-size: 0.7rem;
          margin-top: 0.2rem;
          font-weight: 600;
        }

        .next-change {
          margin-top: 1rem;
          padding: 0.6rem;
          background: rgba(33, 150, 243, 0.1);
          border-radius: 6px;
          font-size: 0.85rem;
          color: #1976d2;
          border-left: 3px solid #2196f3;
        }

        [data-theme="dark"] .next-change {
          background: rgba(33, 150, 243, 0.15);
          color: #42a5f5;
        }

        .timeline-toggle {
          background: none;
          border: none;
          color: #2196f3;
          cursor: pointer;
          font-size: 0.8rem;
          text-decoration: underline;
          padding: 0;
        }

        .timeline-toggle:hover {
          color: #1976d2;
        }

        [data-theme="dark"] .timeline-toggle {
          color: #42a5f5;
        }

        [data-theme="dark"] .timeline-toggle:hover {
          color: #64b5f6;
        }

        @media (max-width: 768px) {
          .timeline-header {
            flex-direction: column;
            gap: 0.5rem;
            align-items: stretch;
          }

          .timeline-phases {
            gap: 0.3rem;
          }

          .phase-item {
            min-width: 100px;
            font-size: 0.75rem;
            padding: 0.5rem 0.6rem;
          }
        }

        /* Chronic medication styles */
        .medication-chronic {
          background: var(--card-background);
          border: 1px solid var(--border-color);
          border-radius: 8px;
          padding: 1rem;
          margin-top: 1rem;
        }

        .chronic-header {
          display: flex;
          justify-content: space-between;
          align-items: center;
          margin-bottom: 0.5rem;
        }

        .chronic-title {
          margin: 0;
          font-size: 1rem;
          color: var(--text-primary);
        }

        .chronic-status {
          background: #e3f2fd;
          color: #1976d2;
          padding: 0.25rem 0.5rem;
          border-radius: 4px;
          font-size: 0.8rem;
          font-weight: 500;
        }

        [data-theme="dark"] .chronic-status {
          background: #1a237e;
          color: #90caf9;
        }

        .chronic-note {
          font-size: 0.9rem;
          color: var(--text-secondary);
          font-style: italic;
        }
  </style>
</head>
<body>
    <div class="container">
        <div class="header">
            <h1>OpenCare</h1>
            <div id="welcomeMessage" style="font-size:1.3rem; margin-top:0.5rem; color:#667eea; font-weight:600;"></div>
            <div id="currentDate" style="font-size:1rem; margin-top:0.3rem; color:var(--text-secondary); font-weight:500;"></div>
            <div style="position:absolute; top:2rem; right:2rem; display:flex; gap:1rem; align-items:center;">
              <button id="darkModeToggle" style="background:#6c757d; color:#fff; border:none; border-radius:6px; padding:0.5rem; font-size:1.2rem; cursor:pointer; display:flex; align-items:center;">
                <span id="darkModeIcon">🌙</span>
              </button>
              <button id="profileBtn" style="background:#667eea; color:#fff; border:none; border-radius:6px; padding:0.5rem 1.2rem; font-size:1rem; font-weight:600; cursor:pointer;">Profile</button>
              <button id="logoutBtn" style="background:#dc3545; color:#fff; border:none; border-radius:6px; padding:0.5rem 1.2rem; font-size:1rem; font-weight:600; cursor:pointer;">Logout</button>
            </div>
        </div>

        <div class="stats">
            <div class="stat-card">
                <div id="totalVisits" class="stat-number">0</div>
                <div class="stat-label">Total Visits</div>
  </div>
            <div class="stat-card">
                <div id="uniqueSpecialties" class="stat-number">0</div>
                <div class="stat-label">Specialties</div>
  </div>
            <div class="stat-card">
                <div id="totalMeds" class="stat-number">0</div>
                <div class="stat-label">Medications</div>
  </div>
  </div>

        <div class="dashboard">
            <div class="main-content">
                <div class="card">
                    <h2>Previous Visits</h2>
                    <div class="filters">
                        <select id="specialtyFilter" class="filter-select">
                            <option value="">All Specialties</option>
                        </select>
                        <select id="dateFilter" class="filter-select">
                            <option value="newest">Newest First</option>
                            <option value="oldest">Oldest First</option>
                        </select>
                    </div>
                    <div id="visitsList">
                        <div class="empty-state">No visits have been recorded yet.</div>
                    </div>
                </div>
                <div class="card health-assistant-card">
                    <div class="health-assistant-header">
                        <div class="health-assistant-icon">🤖</div>
                        <h2>Health Assistant</h2>
                    </div>
                    <div id="healthAssistantChat" class="health-assistant-chat">
                        <div class="chat-placeholder">Ask me anything about your health, medications, or visit history...</div>
                    </div>
                    <div class="chat-input-container">
                        <form id="healthAssistantForm" class="chat-input-form">
                            <textarea id="healthAssistantInput" class="chat-input" placeholder="Ask a question about your health..." required></textarea>
                            <button type="submit" class="chat-send-btn">Send</button>
                        </form>
                    </div>
                </div>
            </div>
            <div class="sidebar">
                <div class="card new-visit-card">
                    <h2>Record a New Visit</h2>
                    <p style="margin-bottom: 1.5rem; color: #718096;">Click to start transcribing a new clinic visit.</p>
                    <a href="/new-visit.html" class="new-visit-btn">Start New Visit</a>
                </div>
                <div class="card new-visit-card" style="margin-top: 2rem;">
                    <h2>My Documents</h2>
                    <p style="margin-bottom: 1.5rem; color: #718096;">Upload and manage your medical scans and documents.</p>
                    <a href="/my-documents.html" class="new-visit-btn">Manage Documents</a>
                </div>
                 <div class="card" style="margin-top: 2rem;">
                    <h2>Current Medications</h2>
                    <div id="medicationsList">
                        <div class="empty-state">No medications found.</div>
                    </div>
                </div>
                <div class="card" style="margin-top: 2rem;">
                    <h2>Medication History</h2>
                    <div id="medicationHistoryList">
                        <div class="empty-state">No medication history found.</div>
                    </div>
                </div>
                <div class="card" style="margin-top: 2rem;">
                  <h2>Chronic Conditions</h2>
                  <div id="chronicConditionsList">
                    <div class="empty-state">No chronic conditions found.</div>
                  </div>
                </div>
            </div>
        </div>
    </div>
  <script>
    document.addEventListener('DOMContentLoaded', function() {
      const visitsList = document.getElementById('visitsList');
      const medicationsList = document.getElementById('medicationsList');
      const specialtyFilter = document.getElementById('specialtyFilter');
      const dateFilter = document.getElementById('dateFilter');

      // Fetch data from Firestore instead of localStorage
      async function getVisits() {
        return await firebaseClient.getUserVisits();
      }
      async function getMedications() {
        return await firebaseClient.getUserMedications();
      }

      async function render() {
        await renderStats();
        await populateSpecialtyFilter();
        await renderVisits();
        await renderMedications();
        await renderMedicationHistory();
        await renderChronicConditions();
      }

      async function renderStats() {
        const visits = await getVisits();
        const medications = await getMedications();
        const uniqueSpecialties = [...new Set(visits.map(v => v.specialty))].filter(Boolean);
        
        console.log('Dashboard Stats - Visits:', visits);
        console.log('Dashboard Stats - Medications:', medications);
        console.log('Dashboard Stats - Unique Specialties:', uniqueSpecialties);
        
        document.getElementById('totalVisits').textContent = visits.length;
        document.getElementById('uniqueSpecialties').textContent = uniqueSpecialties.length;
        document.getElementById('totalMeds').textContent = medications.length;
      }

      async function populateSpecialtyFilter() {
        const visits = await getVisits();
        const uniqueSpecialties = [...new Set(visits.map(v => v.specialty))].filter(Boolean);
        const currentSelection = specialtyFilter.value;
        specialtyFilter.innerHTML = '<option value="">All Specialties</option>';
        uniqueSpecialties.forEach(s => {
          const option = document.createElement('option');
          option.value = s;
          option.textContent = s;
          specialtyFilter.appendChild(option);
        });
        specialtyFilter.value = currentSelection;
      }

      let showAllVisits = false;
      
      async function renderVisits() {
        const visits = await getVisits();
        const selectedSpecialty = specialtyFilter.value;
        const sortOrder = dateFilter.value;
        let filteredVisits = visits.filter(visit => !selectedSpecialty || visit.specialty === selectedSpecialty);

        // Sort by startedAt or date
        filteredVisits.sort((a, b) => {
          const dateA = a.startedAt ? new Date(a.startedAt) : new Date(a.date);
          const dateB = b.startedAt ? new Date(b.startedAt) : new Date(b.date);
          return sortOrder === 'newest' ? dateB - dateA : dateA - dateB;
        });

        if (filteredVisits.length === 0) {
          visitsList.innerHTML = '<div class="empty-state">No visits match the current filters.</div>';
          return;
        }

        // Show only 5 visits by default, with Show More/Show Less button
        const visitsToShow = showAllVisits ? filteredVisits : filteredVisits.slice(0, 5);
        const hasMoreVisits = filteredVisits.length > 5;

        const visitItemsHtml = visitsToShow.map(visit => {
          let timeInfo = visit.date || 'Not specified';
          if (visit.startedAt) {
            const startTime = new Date(visit.startedAt);
            const timeString = startTime.toLocaleTimeString([], {
              hour: '2-digit',
              minute: '2-digit',
              hour12: true
            });
            timeInfo = `${visit.date || 'Not specified'} at ${timeString}`;
          }
          return `
            <div class="visit-item">
              <div class="visit-content" onclick="location.href='visit-detail.html?id=${visit.id}'">
                <div class="item-header">${visit.specialty || 'General Visit'}</div>
                <div class="item-meta">Date: ${timeInfo}</div>
                <div class="item-summary">${visit.tldr || ''}</div>
              </div>
              <button class="delete-btn" onclick="deleteVisit('${visit.id}', event)">×</button>
            </div>
          `;
        }).join('');

        let showMoreButtonHtml = '';
        if (hasMoreVisits && !showAllVisits) {
          const remainingCount = filteredVisits.length - 5;
          showMoreButtonHtml = `
            <div class="show-more-section" style="text-align: center; margin-top: 1rem; padding: 1rem; border-top: 1px solid var(--border-color);">
              <button onclick="toggleShowAllVisits()" style="background: var(--accent-gradient); color: white; border: none; border-radius: 8px; padding: 0.75rem 1.5rem; cursor: pointer; font-weight: 500; transition: opacity 0.2s ease;">
                Show ${remainingCount} More Visit${remainingCount > 1 ? 's' : ''} ▼
              </button>
            </div>
          `;
        } else if (showAllVisits && hasMoreVisits) {
          showMoreButtonHtml = `
            <div class="show-more-section" style="text-align: center; margin-top: 1rem; padding: 1rem; border-top: 1px solid var(--border-color);">
              <button onclick="toggleShowAllVisits()" style="background: var(--text-secondary); color: white; border: none; border-radius: 8px; padding: 0.75rem 1.5rem; cursor: pointer; font-weight: 500; transition: opacity 0.2s ease;">
                Show Less ▲
              </button>
            </div>
          `;
        }

        visitsList.innerHTML = visitItemsHtml + showMoreButtonHtml;
      }

      window.toggleShowAllVisits = function() {
        showAllVisits = !showAllVisits;
        renderVisits();
      };

      async function renderMedications() {
        const medications = await getMedications();
        if (medications.length === 0) {
          medicationsList.innerHTML = '<div class="empty-state">No medications found.</div>';
          return;
        }
        
        // Initialize medication scheduler
        const scheduler = new MedicationScheduler();
        
        medicationsList.innerHTML = medications.map((med, idx) => {
          const details = [];
          if (med.dosage) details.push({ label: 'Dosage', value: med.dosage });
          if (med.frequency) details.push({ label: 'Frequency', value: med.frequency });
          if (med.timing) details.push({ label: 'Timing', value: med.timing });
          if (med.route) details.push({ label: 'Route', value: med.route });
          if (med.laterality) details.push({ label: 'Eye', value: med.laterality });
          if (med.duration) details.push({ label: 'Duration', value: med.duration });
          
          const detailsHtml = details.map(detail => `
            <div class="med-detail-item">
              <span class="med-detail-label">${detail.label}:</span>
              <span class="med-detail-value">${detail.value}</span>
            </div>
          `).join('');
          
          const instructionsHtml = med.fullInstructions ? `
            <div class="med-instructions">
              <div class="med-instructions-label">Complete Instructions</div>
              <div class="med-instructions-text">${med.fullInstructions}</div>
            </div>
          ` : med.dosage ? `
            <div class="med-instructions">
              <div class="med-instructions-label">Instructions</div>
              <div class="med-instructions-text">${med.dosage}</div>
            </div>
          ` : '';

          // Generate timeline for this medication using universal classification
          const classification = scheduler.classifyMedicationType(med);
          const medicationSchedule = scheduler.processUniversalMedication(med);
          let timelineHtml = '';
          
          if (classification.type === 'chronic') {
            // Show simple chronic medication display
            timelineHtml = `
              <div class="medication-chronic">
                <div class="chronic-header">
                  <h4 class="chronic-title">🔄 Ongoing Medication</h4>
                  <div class="chronic-status">Continue as prescribed</div>
                </div>
                <div class="chronic-note">
                  <strong>Note:</strong> ${classification.reason}
                </div>
              </div>
            `;
          } else if (medicationSchedule && medicationSchedule.hasSchedule) {
            const status = scheduler.getMedicationStatus(medicationSchedule);
            timelineHtml = `
              <div class="medication-timeline">
                <div class="timeline-header">
                  <h4 class="timeline-title">📅 Smart Schedule</h4>
                  <div class="timeline-progress">
                    <div class="progress-bar">
                      <div class="progress-fill" style="width: ${medicationSchedule.overallProgress}%"></div>
                    </div>
                    <div class="progress-text">${medicationSchedule.overallProgress}% Complete</div>
                  </div>
                </div>
                
                <div class="current-status ${status.status}">
                  <strong>${status.message}</strong>
                  ${status.daysRemaining ? `<div class="days-remaining">${status.daysRemaining} days remaining in this phase</div>` : ''}
                </div>
                
                <div class="timeline-phases">
                  ${medicationSchedule.timeline.map(phase => `
                    <div class="phase-item ${phase.isCompleted ? 'completed' : phase.isActive ? 'active' : 'upcoming'}">
                      <div class="phase-number">Phase ${phase.phase}</div>
                      <div class="phase-instruction">${phase.instruction}</div>
                      <div class="phase-dates">
                        ${scheduler.formatDate(phase.startDate)} - ${scheduler.formatDate(phase.endDate)}
                      </div>
                      ${phase.isActive && phase.daysRemaining > 0 ? `<div class="days-remaining">${phase.daysRemaining} days left</div>` : ''}
                    </div>
                  `).join('')}
                </div>
                
                ${status.nextPhase ? `
                  <div class="next-change">
                    <strong>Next Change:</strong> ${status.nextPhase.instruction} starting ${scheduler.formatDate(status.nextPhase.startDate)}
                  </div>
                ` : ''}
              </div>
            `;
          }
          
          return `
            <div class="medication-item collapsible-med" data-idx="${idx}">
              <div class="med-header" onclick="toggleMedDetails(${idx})">
                <span class="chevron" id="chevron-${idx}">▼</span>
                <span class="med-name">${med.name}</span>
                ${classification.type === 'chronic' ? '<span style="margin-left: 0.5rem; font-size: 0.8rem; color: #1976d2;">🔄 Ongoing</span>' : 
                  medicationSchedule && medicationSchedule.hasSchedule ? '<span style="margin-left: 0.5rem; font-size: 0.8rem; color: #2196f3;">📅 Smart Schedule</span>' : ''}
              </div>
              <div class="med-details-content closed" id="med-details-${idx}">
                ${details.length > 0 ? `<div class="med-details">${detailsHtml}</div>` : ''}
                ${instructionsHtml}
                ${timelineHtml}
              </div>
              <button class="delete-med-btn" onclick="deleteMedication('${med.id}', event)">×</button>
            </div>
          `;
        }).join('');
      }

      async function renderMedicationHistory() {
        const historyList = document.getElementById('medicationHistoryList');
        try {
          // Get all medications (including inactive ones)
          const allMedications = await firebaseClient.getAllUserMedications();
          const inactiveMedications = allMedications.filter(med => !med.isActive);
          
          // Deduplicate by name and stop date (YYYY-MM-DD)
          const deduped = {};
          inactiveMedications.forEach(med => {
            const stopDate = med.discontinuedDate && med.discontinuedDate.toDate ? med.discontinuedDate.toDate().toISOString().split('T')[0] : 'unknown';
            const key = `${med.name.toLowerCase()}|${stopDate}`;
            // Prefer entry with more details (reason, route, frequency, etc.)
            if (!deduped[key]) {
              deduped[key] = med;
            } else {
              const existing = deduped[key];
              // Prefer the one with a reason, or more fields filled
              const score = m => [m.discontinuationReason, m.route, m.frequency, m.dosage].filter(Boolean).length;
              if (score(med) > score(existing)) {
                deduped[key] = med;
              }
            }
          });
          const dedupedList = Object.values(deduped);
          
          if (dedupedList.length === 0) {
            historyList.innerHTML = '<div class="empty-state">No medication history found.</div>';
            return;
          }
          
          historyList.innerHTML = dedupedList.map((med, idx) => {
            // Calculate duration used
            let durationUsed = 'Unknown';
            let startDate = 'Unknown';
            let stopDate = 'Unknown';
            
            if (med.createdAt && med.discontinuedDate) {
              const start = med.createdAt.toDate ? med.createdAt.toDate() : new Date(med.createdAt);
              const stop = med.discontinuedDate.toDate ? med.discontinuedDate.toDate() : new Date(med.discontinuedDate);
              startDate = start.toLocaleDateString();
              stopDate = stop.toLocaleDateString();
              
              const diffTime = Math.abs(stop - start);
              const diffDays = Math.ceil(diffTime / (1000 * 60 * 60 * 24));
              durationUsed = `${diffDays} days`;
            } else if (med.createdAt) {
              const start = med.createdAt.toDate ? med.createdAt.toDate() : new Date(med.createdAt);
              startDate = start.toLocaleDateString();
            }
            
            // Get reason for discontinuation
            let reason = 'Discontinued';
            if (med.discontinuationReason) {
              reason = med.discontinuationReason;
            } else if (med.medicationActions && med.medicationActions.length > 0) {
              const stopAction = med.medicationActions.find(action => action.action === 'stop');
              if (stopAction && stopAction.reason) {
                reason = stopAction.reason;
              }
            }
            
            const details = [];
            if (med.dosage) details.push({ label: 'Dosage', value: med.dosage });
            if (med.frequency) details.push({ label: 'Frequency', value: med.frequency });
            if (med.timing) details.push({ label: 'Timing', value: med.timing });
            if (med.route) details.push({ label: 'Route', value: med.route });
            if (med.laterality) details.push({ label: 'Eye', value: med.laterality });
            if (med.duration) details.push({ label: 'Duration', value: med.duration });
            
            const detailsHtml = details.map(detail => `
              <div class="med-detail-item">
                <span class="med-detail-label">${detail.label}:</span>
                <span class="med-detail-value">${detail.value}</span>
              </div>
            `).join('');
            
            const instructionsHtml = med.fullInstructions ? `
              <div class="med-instructions">
                <div class="med-instructions-label">Complete Instructions</div>
                <div class="med-instructions-text">${med.fullInstructions}</div>
              </div>
            ` : med.dosage ? `
              <div class="med-instructions">
                <div class="med-instructions-label">Instructions</div>
                <div class="med-instructions-text">${med.dosage}</div>
              </div>
            ` : '';

            // Condensed history info - only the essentials
            const historyTimelineHtml = `
              <div class="medication-history-condensed">
                <div class="history-summary">
                  ${startDate} → ${stopDate} (${durationUsed}) • ${reason}
                </div>
              </div>
            `;
            
            return `
              <div class="medication-item collapsible-med" data-idx="${idx}" style="opacity: 0.7;">
                <div class="med-header" onclick="toggleMedHistoryDetails(${idx})">
                  <span class="chevron" id="history-chevron-${idx}">▼</span>
                  <span class="med-name" style="color: #6c757d;">${med.name}</span>
                  <span style="margin-left: 0.5rem; font-size: 0.8rem; color: #dc3545;">⏹️ Discontinued</span>
                  <button class="delete-btn" onclick="deleteMedicationHistory('${med.id}', event)" style="margin-left: auto; background: #dc3545; color: white; border: none; border-radius: 4px; padding: 0.25rem 0.5rem; cursor: pointer; font-size: 0.8rem;">Delete</button>
                </div>
                <div class="med-details-content closed" id="med-history-details-${idx}">
                  ${historyTimelineHtml}
                </div>
              </div>
            `;
          }).join('');
        } catch (error) {
          console.error('Error loading medication history:', error);
          historyList.innerHTML = `<div class="empty-state">Unable to load medication history: ${error.message}</div>`;
        }
      }

      window.toggleMedDetails = function(idx) {
        const details = document.getElementById('med-details-' + idx);
        const chevron = document.getElementById('chevron-' + idx);
        if (details.classList.contains('closed')) {
          details.classList.remove('closed');
          chevron.classList.add('open');
          chevron.textContent = '▲';
        } else {
          details.classList.add('closed');
          chevron.classList.remove('open');
          chevron.textContent = '▼';
        }
      }

      window.toggleMedHistoryDetails = function(idx) {
        const details = document.getElementById('med-history-details-' + idx);
        const chevron = document.getElementById('history-chevron-' + idx);
        if (details.classList.contains('closed')) {
          details.classList.remove('closed');
          chevron.classList.add('open');
          chevron.textContent = '▲';
        } else {
          details.classList.add('closed');
          chevron.classList.remove('open');
          chevron.textContent = '▼';
        }
      }

      // Delete functions (Firestore)
      async function deleteVisit(visitId, event) {
        event.stopPropagation();
        if (confirm('Are you sure you want to delete this visit?')) {
          try {
            await firebaseClient.deleteVisit(visitId);
            console.log('Visit deleted successfully:', visitId);
            await render();
          } catch (error) {
            console.error('Error deleting visit:', error);
            alert('Error deleting visit: ' + error.message);
          }
        }
      }
      
      async function deleteMedication(medId, event) {
        event.stopPropagation();
        if (confirm('Are you sure you want to delete this medication?')) {
          try {
            await firebaseClient.deleteMedication(medId);
            console.log('Medication deleted successfully:', medId);
            await render();
          } catch (error) {
            console.error('Error deleting medication:', error);
            alert('Error deleting medication: ' + error.message);
          }
        }
      }
      
      async function deleteMedicationHistory(medId, event) {
        event.stopPropagation();
        if (confirm('Are you sure you want to delete this medication from history? This is for testing purposes only.')) {
          try {
            await firebaseClient.deleteMedicationFromHistory(medId);
            console.log('Medication deleted from history successfully:', medId);
            await render();
          } catch (error) {
            console.error('Error deleting medication from history:', error);
            alert('Error deleting medication from history: ' + error.message);
          }
        }
      }
      
      window.deleteVisit = deleteVisit;
      window.deleteMedication = deleteMedication;
      window.deleteMedicationHistory = deleteMedicationHistory;
      specialtyFilter.addEventListener('change', renderVisits);
      dateFilter.addEventListener('change', renderVisits);

      // Authentication and Dashboard Logic
      firebase.auth().onAuthStateChanged(async function(user) {
        if (!user) {
          window.location.href = '/login.html';
        } else {
          // Fetch user profile for welcome message
          let welcomeMsg = '';
          try {
            const profile = await firebaseClient.getUserProfile();
            if (profile && profile.firstName && profile.lastName) {
              welcomeMsg = `Welcome ${profile.firstName} ${profile.lastName}!`;
            } else if (user.displayName) {
              welcomeMsg = `Welcome ${user.displayName}!`;
            } else {
              welcomeMsg = `Welcome ${user.email}!`;
            }
          } catch (e) {
            welcomeMsg = `Welcome ${user.email}!`;
          }
          document.getElementById('welcomeMessage').textContent = welcomeMsg;
          
          // Set current date
          const now = new Date();
          const dateOptions = { 
            weekday: 'long', 
            year: 'numeric', 
            month: 'long', 
            day: 'numeric' 
          };
          const formattedDate = now.toLocaleDateString('en-US', dateOptions);
          document.getElementById('currentDate').textContent = formattedDate;
          
          render();
        }
      });

      async function renderChronicConditions() {
        const chronicList = document.getElementById('chronicConditionsList');
        try {
          const profile = await firebaseClient.getUserProfile();
          if (profile && profile.chronicConditions) {
            const conditions = profile.chronicConditions.split(',').map(s => s.trim()).filter(Boolean);
            if (conditions.length > 0) {
              chronicList.innerHTML = `<ul style="padding-left:1.2rem; margin:0;">${conditions.map(c => `<li style='margin-bottom:0.5rem;'>${c}</li>`).join('')}</ul>`;
            } else {
              chronicList.innerHTML = '<div class="empty-state">No chronic conditions found.</div>';
            }
          } else {
            chronicList.innerHTML = '<div class="empty-state">No chronic conditions found.</div>';
          }
        } catch (e) {
          chronicList.innerHTML = '<div class="empty-state">Unable to load chronic conditions.</div>';
        }
      }
    });
  </script>

  <!-- Firebase SDKs -->
  <script src="https://www.gstatic.com/firebasejs/9.0.0/firebase-app-compat.js"></script>
  <script src="https://www.gstatic.com/firebasejs/9.0.0/firebase-auth-compat.js"></script>
  <script src="https://www.gstatic.com/firebasejs/9.0.0/firebase-firestore-compat.js"></script>
  <script src="/js/firebase-client.js"></script>
  <script src="/js/medication-scheduler.js"></script>

  <!-- Authentication and Dashboard Logic -->
  <script>
    document.addEventListener('DOMContentLoaded', function() {
      // Logout button logic
      document.getElementById('logoutBtn').onclick = function() {
        firebase.auth().signOut().then(function() {
          window.location.href = '/login.html';
        });
      };
      
      // Profile button logic
      document.getElementById('profileBtn').onclick = function() {
        window.location.href = '/profile.html';
      };

          // Dark mode toggle logic
    const darkModeToggle = document.getElementById('darkModeToggle');
    const darkModeIcon = document.getElementById('darkModeIcon');
    
    // Check for saved theme preference or default to light mode
    const currentTheme = localStorage.getItem('theme') || 'light';
    document.documentElement.setAttribute('data-theme', currentTheme);
    
    // Update button appearance based on current theme
    function updateDarkModeButton(theme) {
      if (theme === 'dark') {
        darkModeIcon.textContent = '☀️';
        darkModeToggle.style.background = '#f59e0b';
      } else {
        darkModeIcon.textContent = '🌙';
        darkModeToggle.style.background = '#6c757d';
      }
    }
      
      updateDarkModeButton(currentTheme);
      
      darkModeToggle.onclick = function() {
        const currentTheme = document.documentElement.getAttribute('data-theme');
        const newTheme = currentTheme === 'dark' ? 'light' : 'dark';
        
        document.documentElement.setAttribute('data-theme', newTheme);
        localStorage.setItem('theme', newTheme);
        updateDarkModeButton(newTheme);
      };
    });
  </script>

  <!-- Health Assistant Chat Logic -->
  <script>
    const healthAssistantForm = document.getElementById('healthAssistantForm');
    const healthAssistantInput = document.getElementById('healthAssistantInput');
    const healthAssistantChat = document.getElementById('healthAssistantChat');
    let chatHistory = [];
    
    if (healthAssistantForm) {
      healthAssistantForm.addEventListener('submit', async (e) => {
        e.preventDefault();
        await sendHealthAssistantMessage();
      });
      
      // Add enter key functionality (but allow shift+enter for new lines)
      healthAssistantInput.addEventListener('keydown', async (e) => {
        if (e.key === 'Enter' && !e.shiftKey) {
          e.preventDefault();
          await sendHealthAssistantMessage();
        }
      });
    }
    
    async function sendHealthAssistantMessage() {
      const question = healthAssistantInput.value.trim();
      if (!question) return;
      
      healthAssistantInput.value = '';
      const sendBtn = healthAssistantForm.querySelector('.chat-send-btn');
      sendBtn.disabled = true;
      sendBtn.textContent = 'Sending...';
      
      // Show user question
      chatHistory.push({ role: 'user', content: question });
      renderChat();
      
      // Get userId from Firebase Auth
      const user = firebase.auth().currentUser;
      if (!user) {
        chatHistory.push({ role: 'assistant', content: 'You must be logged in to use the Health Assistant.' });
<<<<<<< HEAD
        renderChat();
        sendBtn.disabled = false;
        sendBtn.textContent = 'Send';
        return;
      }
      
      // Show typing indicator
      chatHistory.push({ role: 'assistant', content: 'typing' });
      renderChat();
      
      try {
        const data = await firebaseClient.askHealthAssistant(question);
        
        // Remove typing indicator
        chatHistory = chatHistory.filter(msg => msg.content !== 'typing');
        
        if (data.success) {
          chatHistory.push({ role: 'assistant', content: data.answer });
        } else {
          chatHistory.push({ role: 'assistant', content: data.error || 'Sorry, something went wrong.' });
        }
        renderChat();
=======
        renderChat();
        sendBtn.disabled = false;
        sendBtn.textContent = 'Send';
        return;
      }
      
      // Show typing indicator
      chatHistory.push({ role: 'assistant', content: 'typing' });
      renderChat();
      
      try {
        const data = await firebaseClient.askHealthAssistant(question);
        
        // Remove typing indicator
        chatHistory = chatHistory.filter(msg => msg.content !== 'typing');
        
        if (data.success) {
          chatHistory.push({ role: 'assistant', content: data.answer });
        } else {
          chatHistory.push({ role: 'assistant', content: data.error || 'Sorry, something went wrong.' });
        }
        renderChat();
>>>>>>> c34c9ba1
      } catch (err) {
        chatHistory = chatHistory.filter(msg => msg.content !== 'typing');
        chatHistory.push({ role: 'assistant', content: 'Sorry, there was a network or server error.' });
        renderChat();
      }
      
      sendBtn.disabled = false;
      sendBtn.textContent = 'Send';
<<<<<<< HEAD
    }
    
    // Add Enter key support for health assistant input
    if (healthAssistantInput) {
      healthAssistantInput.addEventListener("keydown", (e) => {
        if (e.key === "Enter" && !e.shiftKey) {
          e.preventDefault();
          healthAssistantForm.dispatchEvent(new Event("submit"));
        }
      });
=======
>>>>>>> c34c9ba1
    }
    function renderChat() {
      if (chatHistory.length === 0) {
        healthAssistantChat.innerHTML = '<div class="chat-placeholder">Ask me anything about your health, medications, or visit history...</div>';
        return;
      }
      
      healthAssistantChat.innerHTML = chatHistory.map(msg => {
        if (msg.content === 'typing') {
          return `
            <div class="chat-message">
              <div class="chat-avatar assistant">AI</div>
              <div class="chat-content">
                <div class="typing-indicator">
                  <span>Thinking</span>
                  <div class="typing-dots">
                    <div class="typing-dot"></div>
                    <div class="typing-dot"></div>
                    <div class="typing-dot"></div>
                  </div>
                </div>
              </div>
            </div>
          `;
        }
        
        const isUser = msg.role === 'user';
        const avatarText = isUser ? 'U' : 'AI';
        const avatarClass = isUser ? 'user' : 'assistant';
        
        return `
          <div class="chat-message ${isUser ? 'user' : ''}">
            <div class="chat-avatar ${avatarClass}">${avatarText}</div>
            <div class="chat-content">
              ${msg.content.replace(/\n/g, '<br>')}
            </div>
          </div>
        `;
      }).join('');
      
      healthAssistantChat.scrollTop = healthAssistantChat.scrollHeight;
    }
  </script>
</body>
</html><|MERGE_RESOLUTION|>--- conflicted
+++ resolved
@@ -335,13 +335,10 @@
             padding: 1.5rem;
             background: var(--background);
             border-bottom: 1px solid var(--border-color);
-<<<<<<< HEAD
         }
         [data-theme="dark"] .health-assistant-chat {
             background: #2d3748;
             border-bottom: 1px solid #4a5568;
-=======
->>>>>>> c34c9ba1
         }
         .chat-message {
             margin-bottom: 1.5rem;
@@ -373,21 +370,18 @@
         }
         .chat-content {
             background: var(--card-bg);
+            background: var(--card-bg);
             padding: 1rem 1.5rem;
             border-radius: 12px;
             box-shadow: 0 2px 8px rgba(0,0,0,0.05);
             max-width: 80%;
             line-height: 1.6;
-<<<<<<< HEAD
             color: #2d3748;
         }
         [data-theme="dark"] .chat-content {
             background: #4a5568;
             color: #e2e8f0;
             box-shadow: 0 2px 8px rgba(0,0,0,0.3);
-=======
-            color: var(--text-primary);
->>>>>>> c34c9ba1
         }
         .chat-message.user .chat-content {
             background: var(--accent-gradient);
@@ -396,12 +390,9 @@
         .chat-input-container {
             padding: 1.5rem;
             background: var(--card-bg);
-<<<<<<< HEAD
         }
         [data-theme="dark"] .chat-input-container {
             background: #2d3748;
-=======
->>>>>>> c34c9ba1
         }
         .chat-input-form {
             display: flex;
@@ -410,6 +401,7 @@
         }
         .chat-input {
             flex: 1;
+            border: 2px solid var(--border-color);
             border: 2px solid var(--border-color);
             border-radius: 12px;
             padding: 1rem 1.5rem;
@@ -419,7 +411,6 @@
             max-height: 120px;
             font-family: inherit;
             transition: border-color 0.2s ease;
-<<<<<<< HEAD
             background: white;
             color: #2d3748;
         }
@@ -427,22 +418,15 @@
             background: #4a5568;
             color: #e2e8f0;
             border: 2px solid #4a5568;
-=======
-            background: var(--card-bg);
-            color: var(--text-primary);
->>>>>>> c34c9ba1
         }
         .chat-input:focus {
             outline: none;
             border-color: #667eea;
             background: var(--card-bg);
             color: var(--text-primary);
-<<<<<<< HEAD
         }
         [data-theme="dark"] .chat-input:focus {
             border-color: #667eea;
-=======
->>>>>>> c34c9ba1
         }
         .chat-send-btn {
             background: var(--accent-gradient);
@@ -471,14 +455,8 @@
             font-style: italic;
             padding: 2rem;
         }
-<<<<<<< HEAD
         [data-theme="dark"] .chat-input::placeholder {
             color: #a0aec0;
-=======
-        
-        [data-theme="dark"] .chat-input::placeholder {
-            color: var(--text-secondary);
->>>>>>> c34c9ba1
         }
         .typing-indicator {
             display: flex;
@@ -1591,7 +1569,6 @@
       const user = firebase.auth().currentUser;
       if (!user) {
         chatHistory.push({ role: 'assistant', content: 'You must be logged in to use the Health Assistant.' });
-<<<<<<< HEAD
         renderChat();
         sendBtn.disabled = false;
         sendBtn.textContent = 'Send';
@@ -1614,30 +1591,6 @@
           chatHistory.push({ role: 'assistant', content: data.error || 'Sorry, something went wrong.' });
         }
         renderChat();
-=======
-        renderChat();
-        sendBtn.disabled = false;
-        sendBtn.textContent = 'Send';
-        return;
-      }
-      
-      // Show typing indicator
-      chatHistory.push({ role: 'assistant', content: 'typing' });
-      renderChat();
-      
-      try {
-        const data = await firebaseClient.askHealthAssistant(question);
-        
-        // Remove typing indicator
-        chatHistory = chatHistory.filter(msg => msg.content !== 'typing');
-        
-        if (data.success) {
-          chatHistory.push({ role: 'assistant', content: data.answer });
-        } else {
-          chatHistory.push({ role: 'assistant', content: data.error || 'Sorry, something went wrong.' });
-        }
-        renderChat();
->>>>>>> c34c9ba1
       } catch (err) {
         chatHistory = chatHistory.filter(msg => msg.content !== 'typing');
         chatHistory.push({ role: 'assistant', content: 'Sorry, there was a network or server error.' });
@@ -1646,7 +1599,6 @@
       
       sendBtn.disabled = false;
       sendBtn.textContent = 'Send';
-<<<<<<< HEAD
     }
     
     // Add Enter key support for health assistant input
@@ -1657,8 +1609,6 @@
           healthAssistantForm.dispatchEvent(new Event("submit"));
         }
       });
-=======
->>>>>>> c34c9ba1
     }
     function renderChat() {
       if (chatHistory.length === 0) {
