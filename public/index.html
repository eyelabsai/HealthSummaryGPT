--- conflicted
+++ resolved
@@ -375,16 +375,12 @@
             box-shadow: 0 2px 8px rgba(0,0,0,0.05);
             max-width: 80%;
             line-height: 1.6;
-<<<<<<< HEAD
-            color: var(--text-primary);
-=======
             color: #2d3748;
         }
         [data-theme="dark"] .chat-content {
             background: #4a5568;
             color: #e2e8f0;
             box-shadow: 0 2px 8px rgba(0,0,0,0.3);
->>>>>>> cfaaa5ab
         }
         .chat-message.user .chat-content {
             background: var(--accent-gradient);
@@ -413,10 +409,6 @@
             max-height: 120px;
             font-family: inherit;
             transition: border-color 0.2s ease;
-<<<<<<< HEAD
-            background: var(--card-bg);
-            color: var(--text-primary);
-=======
             background: white;
             color: #2d3748;
         }
@@ -424,7 +416,6 @@
             background: #4a5568;
             color: #e2e8f0;
             border: 2px solid #4a5568;
->>>>>>> cfaaa5ab
         }
         .chat-input:focus {
             outline: none;
@@ -462,14 +453,8 @@
             font-style: italic;
             padding: 2rem;
         }
-<<<<<<< HEAD
-        
-        [data-theme="dark"] .chat-input::placeholder {
-            color: var(--text-secondary);
-=======
         [data-theme="dark"] .chat-input::placeholder {
             color: #a0aec0;
->>>>>>> cfaaa5ab
         }
         .typing-indicator {
             display: flex;
@@ -1048,74 +1033,46 @@
         const selectedSpecialty = specialtyFilter.value;
         const sortOrder = dateFilter.value;
         let filteredVisits = visits.filter(visit => !selectedSpecialty || visit.specialty === selectedSpecialty);
-        
-        // Sort by createdAt timestamp (most recent first) for proper chronological order
+
+        // Sort by startedAt or date
         filteredVisits.sort((a, b) => {
-<<<<<<< HEAD
-          const timestampA = a.createdAt ? (a.createdAt.toDate ? a.createdAt.toDate() : new Date(a.createdAt)) : new Date(a.date);
-          const timestampB = b.createdAt ? (b.createdAt.toDate ? b.createdAt.toDate() : new Date(b.createdAt)) : new Date(b.date);
-          return sortOrder === 'newest' ? timestampB - timestampA : timestampA - timestampB;
-=======
-          // Use startedAt timestamp if available, otherwise fall back to date
           const dateA = a.startedAt ? new Date(a.startedAt) : new Date(a.date);
           const dateB = b.startedAt ? new Date(b.startedAt) : new Date(b.date);
           return sortOrder === 'newest' ? dateB - dateA : dateA - dateB;
->>>>>>> cfaaa5ab
         });
-        
+
         if (filteredVisits.length === 0) {
           visitsList.innerHTML = '<div class="empty-state">No visits match the current filters.</div>';
           return;
         }
-<<<<<<< HEAD
-        
-        // Determine how many visits to show
+
+        // Show only 5 visits by default, with Show More/Show Less button
         const visitsToShow = showAllVisits ? filteredVisits : filteredVisits.slice(0, 5);
         const hasMoreVisits = filteredVisits.length > 5;
-        
+
         const visitItemsHtml = visitsToShow.map(visit => {
-          // Format date and time for display
-          let displayDateTime = 'Not specified';
-          if (visit.createdAt) {
-            const timestamp = visit.createdAt.toDate ? visit.createdAt.toDate() : new Date(visit.createdAt);
-            const dateStr = timestamp.toLocaleDateString();
-            const timeStr = timestamp.toLocaleTimeString([], {hour: '2-digit', minute:'2-digit'});
-            displayDateTime = `${dateStr} at ${timeStr}`;
-          } else if (visit.date) {
-            displayDateTime = visit.date;
-=======
-        visitsList.innerHTML = filteredVisits.map(visit => {
-          // Format the timestamp if available
           let timeInfo = visit.date || 'Not specified';
           if (visit.startedAt) {
             const startTime = new Date(visit.startedAt);
-            const timeString = startTime.toLocaleTimeString([], { 
-              hour: '2-digit', 
+            const timeString = startTime.toLocaleTimeString([], {
+              hour: '2-digit',
               minute: '2-digit',
-              hour12: true 
+              hour12: true
             });
             timeInfo = `${visit.date || 'Not specified'} at ${timeString}`;
->>>>>>> cfaaa5ab
           }
-          
           return `
             <div class="visit-item">
               <div class="visit-content" onclick="location.href='visit-detail.html?id=${visit.id}'">
                 <div class="item-header">${visit.specialty || 'General Visit'}</div>
-<<<<<<< HEAD
-                <div class="item-meta">Date: ${displayDateTime}</div>
-=======
                 <div class="item-meta">Date: ${timeInfo}</div>
->>>>>>> cfaaa5ab
                 <div class="item-summary">${visit.tldr || ''}</div>
               </div>
               <button class="delete-btn" onclick="deleteVisit('${visit.id}', event)">×</button>
             </div>
           `;
         }).join('');
-<<<<<<< HEAD
-        
-        // Add show more/show less button if needed
+
         let showMoreButtonHtml = '';
         if (hasMoreVisits && !showAllVisits) {
           const remainingCount = filteredVisits.length - 5;
@@ -1135,12 +1092,10 @@
             </div>
           `;
         }
-        
+
         visitsList.innerHTML = visitItemsHtml + showMoreButtonHtml;
-=======
->>>>>>> cfaaa5ab
-      }
-      
+      }
+
       window.toggleShowAllVisits = function() {
         showAllVisits = !showAllVisits;
         renderVisits();
@@ -1608,30 +1563,6 @@
       if (!user) {
         chatHistory.push({ role: 'assistant', content: 'You must be logged in to use the Health Assistant.' });
         renderChat();
-<<<<<<< HEAD
-=======
-        
-        try {
-          // Pass conversation history for context
-          const conversationHistory = chatHistory.filter(msg => msg.content !== 'typing');
-          const data = await firebaseClient.askHealthAssistant(question, conversationHistory);
-          
-          // Remove typing indicator
-          chatHistory = chatHistory.filter(msg => msg.content !== 'typing');
-          
-          if (data.success) {
-            chatHistory.push({ role: 'assistant', content: data.answer });
-          } else {
-            chatHistory.push({ role: 'assistant', content: data.error || 'Sorry, something went wrong.' });
-          }
-          renderChat();
-        } catch (err) {
-          chatHistory = chatHistory.filter(msg => msg.content !== 'typing');
-          chatHistory.push({ role: 'assistant', content: 'Sorry, there was a network or server error.' });
-          renderChat();
-        }
-        
->>>>>>> cfaaa5ab
         sendBtn.disabled = false;
         sendBtn.textContent = 'Send';
         return;
