--- conflicted
+++ resolved
@@ -410,10 +410,7 @@
           box-shadow: 0 2px 8px rgba(102,126,234,0.06);
           padding: 1.2rem 1.2rem 0.7rem 1.2rem;
           border: 1px solid #e3e8f0;
-<<<<<<< HEAD
-=======
           position: relative;
->>>>>>> a1b1ce6a
         }
         .collapsible-med .med-header {
           display: flex;
@@ -434,8 +431,6 @@
         [data-theme="light"] .collapsible-med .med-header:hover {
           background: #f1f5fa;
         }
-<<<<<<< HEAD
-=======
         .collapsible-med .chevron {
           display: inline-block;
           width: 22px;
@@ -449,7 +444,6 @@
         .collapsible-med .chevron.open {
           /* No rotation, just swap character */
         }
->>>>>>> a1b1ce6a
         .collapsible-med .med-name {
           font-weight: 700;
           font-size: 1.08rem;
@@ -518,58 +512,15 @@
           color: var(--text-primary);
           word-wrap: break-word;
         }
-        .collapsible-med .med-start-date {
-          font-size: 0.93rem;
-          color: #6c757d;
-          margin-left: 0.5rem;
-          font-weight: 400;
-        }
-        .collapsible-med .med-details {
-          display: grid;
-          grid-template-columns: 1fr 1fr;
-          gap: 0.5rem 1.5rem;
-          margin-bottom: 0.7rem;
-        }
-<<<<<<< HEAD
-        .collapsible-med .med-detail-item {
-          display: flex;
-          align-items: flex-start;
-          gap: 0.4rem;
-        }
-        .collapsible-med .med-detail-label {
-          font-size: 0.97rem;
-          font-weight: 700;
-          color: #7b8794;
-          text-transform: uppercase;
-          letter-spacing: 0.5px;
-          min-width: 70px;
-        }
-        .collapsible-med .med-detail-value {
-          font-size: 1.01rem;
-          color: var(--text-primary);
-          font-weight: 500;
-        }
-        .collapsible-med .med-instructions {
-          background: #f8f9fa;
-          border-left: 3px solid #667eea;
-          padding: 0.85rem 1rem;
-          border-radius: 0 8px 8px 0;
-          margin-top: 0.7rem;
-          margin-bottom: 0.7rem;
-        }
-        .collapsible-med .med-instructions-label {
-          font-size: 0.97rem;
-          font-weight: 700;
-          color: #7b8794;
-          text-transform: uppercase;
-          letter-spacing: 0.5px;
-          margin-bottom: 0.25rem;
-        }
-        .collapsible-med .med-instructions-text {
-          font-size: 1.01rem;
-          line-height: 1.5;
-          color: var(--text-primary);
-=======
+        .collapsible-med .med-details-content {
+          margin-top: 0.5rem;
+          margin-bottom: 0.5rem;
+          max-height: 1000px;
+          overflow: hidden;
+          transition: max-height 0.3s cubic-bezier(0.4,0,0.2,1);
+          padding-left: 0;
+          border-left: none;
+        }
         .collapsible-med .med-details-content.closed {
           max-height: 0;
           padding: 0;
@@ -852,7 +803,6 @@
           font-size: 0.9rem;
           color: var(--text-secondary);
           font-style: italic;
->>>>>>> a1b1ce6a
         }
   </style>
 </head>
@@ -1120,12 +1070,8 @@
               <div class="med-header" onclick="toggleMedDetails(${idx})">
                 <span class="chevron" id="chevron-${idx}">▼</span>
                 <span class="med-name">${med.name}</span>
-<<<<<<< HEAD
-                ${med.startDate ? `<span class="med-start-date">Started: ${formatMedDate(med.startDate)}</span>` : ''}
-=======
                 ${classification.type === 'chronic' ? '<span style="margin-left: 0.5rem; font-size: 0.8rem; color: #1976d2;">🔄 Ongoing</span>' : 
                   medicationSchedule && medicationSchedule.hasSchedule ? '<span style="margin-left: 0.5rem; font-size: 0.8rem; color: #2196f3;">📅 Smart Schedule</span>' : ''}
->>>>>>> a1b1ce6a
               </div>
               <div class="med-details-content closed" id="med-details-${idx}">
                 ${details.length > 0 ? `<div class="med-details">${detailsHtml}</div>` : ''}
@@ -1239,14 +1185,6 @@
           chronicList.innerHTML = '<div class="empty-state">Unable to load chronic conditions.</div>';
         }
       }
-
-      // Helper to format medication start date
-      function formatMedDate(dateStr) {
-        if (!dateStr) return '';
-        const d = new Date(dateStr);
-        if (isNaN(d)) return dateStr;
-        return d.toLocaleDateString('en-US', { year: 'numeric', month: 'short', day: 'numeric' });
-      }
     });
   </script>
 
