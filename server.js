--- conflicted
+++ resolved
@@ -24,7 +24,6 @@
   }
 });
 
-<<<<<<< HEAD
 // Configure multer for document uploads
 const documentUpload = multer({
   storage: multer.memoryStorage(),
@@ -34,13 +33,6 @@
   }
 });
 
-// Initialise OpenAI client
-const openai = new OpenAI({
-  apiKey: process.env.OPENAI_API_KEY
-});
-
-=======
->>>>>>> bdcf46b7
 // Serve static files from the "public" folder
 app.use(express.static(path.join(__dirname, 'public')));
 app.use(express.json());
@@ -464,7 +456,6 @@
   }
 });
 
-<<<<<<< HEAD
 // Document upload endpoint
 app.post('/api/upload-document', documentUpload.single('document'), async (req, res) => {
   try {
@@ -587,82 +578,5 @@
   }
 });
 
-=======
-// Firebase endpoints
-app.post('/api/visits', async (req, res) => {
-  try {
-    const visitData = req.body;
-    const docRef = await visitService.createVisit(visitData);
-    res.json({ success: true, visitId: docRef.id });
-  } catch (err) {
-    console.error('Create visit error:', err);
-    res.status(500).json({ success: false, error: 'Failed to create visit.' });
-  }
-});
-
-app.get('/api/visits/:userId', async (req, res) => {
-  try {
-    const { userId } = req.params;
-    const visits = await visitService.getUserVisits(userId);
-    res.json({ success: true, visits });
-  } catch (err) {
-    console.error('Get visits error:', err);
-    res.status(500).json({ success: false, error: 'Failed to get visits.' });
-  }
-});
-
-app.delete('/api/visits/:visitId', async (req, res) => {
-  try {
-    const { visitId } = req.params;
-    await visitService.deleteVisit(visitId);
-    res.json({ success: true });
-  } catch (err) {
-    console.error('Delete visit error:', err);
-    res.status(500).json({ success: false, error: 'Failed to delete visit.' });
-  }
-});
-
-app.post('/api/medications', async (req, res) => {
-  try {
-    const medicationData = req.body;
-    const docRef = await medicationService.createMedication(medicationData);
-    res.json({ success: true, medicationId: docRef.id });
-  } catch (err) {
-    console.error('Create medication error:', err);
-    res.status(500).json({ success: false, error: 'Failed to create medication.' });
-  }
-});
-
-app.get('/api/medications/:userId', async (req, res) => {
-  try {
-    const { userId } = req.params;
-    const medications = await medicationService.getUserMedications(userId);
-    res.json({ success: true, medications });
-  } catch (err) {
-    console.error('Get medications error:', err);
-    res.status(500).json({ success: false, error: 'Failed to get medications.' });
-  }
-});
-
-app.delete('/api/medications/:medicationId', async (req, res) => {
-  try {
-    const { medicationId } = req.params;
-    await medicationService.deleteMedication(medicationId);
-    res.json({ success: true });
-  } catch (err) {
-    console.error('Delete medication error:', err);
-    res.status(500).json({ success: false, error: 'Failed to delete medication.' });
-  }
-});
-
-// Start server for local development
-const PORT = process.env.PORT || 3000;
-if (process.env.NODE_ENV !== 'production') {
-  app.listen(PORT, () => {
-    console.log(`Server listening on port ${PORT}`);
-  });
-}
-
->>>>>>> bdcf46b7
 // Export for Vercel
 export default app;